--- conflicted
+++ resolved
@@ -21,12 +21,8 @@
 |Polystyrene sulfonate          |PSS                      |                                                                       |[martini2](polyply/data/martini2/PSS.martini.2.itp)   |
 |                               |                         |                                                                       |[martini3](polyply/data/martini3/PSS.martini3.ff)     |
 |Poly(para-phenylene ethynylene)|PPE                      |                                                                       |[martini3](polyply/data/martini3/PPE.martini3.ff)     |
-<<<<<<< HEAD
-|Poly(TEMPO methacrylate)       |PTMA                     |                                                                       |[martini3](polyply/data/martini3/PTMA.martini3.ff)    |
-|                               |                         |                                                                       |[ibi_gbcg](polyply/data/ibi_gbcg/PTMA.gbno2.ibi.ff) |
-=======
 |Poly(TEMPO methacrylate)       |PTMA                     |[oplsaaLigParGen](polyply/data/oplsaaLigParGen/PTMA.oplsaa.LigParGen.ff)]|[martini3](polyply/data/martini3/PTMA.martini3.ff)  |
->>>>>>> 357ebe32
+|                               |                         |                                                                       |[ibi_gbcg](polyply/data/ibi_gbcg/PTMA.gbno2.ibi.ff)   |
 |Dextran                        |DEX                      |                                                                       |[martini3](polyply/data/martini3/dextran.martini3.ff) |
 |DNA nucleobases                |Dx, Tx5, Dx3 w/ x=T,G,A,C|[parmbsc1](polyply/data/parmbsc1/dna_final.ff)                         |[martini2](polyply/data/martini2/DNA_M2.ff)           |
 |Aminoacids                     |3 letter code            |                                                                       |[martini3](polyply/data/martini3/aminoacids.ff)       |
