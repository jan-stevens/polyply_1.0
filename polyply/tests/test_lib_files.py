# Copyright 2020 University of Groningen
#
# Licensed under the Apache License, Version 2.0 (the "License");
# you may not use this file except in compliance with the License.
# You may obtain a copy of the License at
#
#    http://www.apache.org/licenses/LICENSE-2.0
#
# Unless required by applicable law or agreed to in writing, software
# distributed under the License is distributed on an "AS IS" BASIS,
# WITHOUT WARRANTIES OR CONDITIONS OF ANY KIND, either express or implied.
# See the License for the specific language governing permissions and
# limitations under the License.

"""
Runs more elaborate integration tests
"""

from collections import defaultdict
from pathlib import Path
import shlex
import subprocess
import sys
import numpy as np

import pytest
import vermouth
from vermouth.forcefield import ForceField

from polyply import TEST_DATA
from vermouth.tests.helper_functions import find_in_path

INTEGRATION_DATA = TEST_DATA / 'library_tests'

PATTERN = '{path}/{library}/{polymer}/polyply'

POLYPLY = find_in_path(names=("polyply", ))

def assert_equal_blocks(block1, block2):
    """
    Asserts that two blocks are equal to gain the pytest rich comparisons,
    which is lost when doing `assert block1 == block2`
    """
    assert block1.name == block2.name
    assert block1.nrexcl == block2.nrexcl
    assert block1.force_field == block2.force_field  # Set to be equal

    for node in block1.nodes:
        # for the simulation only these two attributes matter
        # as we have 3rd party reference files we don't do more
        # checks
        for attr in ["atype", "charge"]:
            # if the reference itp has the attribute check it
            if attr in block1.nodes[node]:
                assert block1.nodes[node][attr] == block2.nodes[node][attr]

    edges1 = {frozenset(e[:2]): e[2] for e in block1.edges(data=True)}
    edges2 = {frozenset(e[:2]): e[2] for e in block2.edges(data=True)}

    for e, attrs in edges2.items():
        for k, v in attrs.items():
            if isinstance(v, float):
                attrs[k] = pytest.approx(v, abs=1e-3) # PDB precision is 1e-3

    assert edges1 == edges2

    for inter_type in ["bonds", "angles", "constraints", "exclusions", "pairs", "impropers", "dihedrals"]:
        ref_interactions = block1.interactions.get(inter_type, [])
        new_interactions = block2.interactions.get(inter_type, [])
        print(inter_type)
        assert len(ref_interactions) == len(new_interactions)

        ref_terms = defaultdict(list)
        for inter in ref_interactions:
            atoms = inter.atoms
            ref_terms[frozenset(atoms)].append(inter)

        new_terms = defaultdict(list)
        for inter_new in new_interactions:
            atoms = inter_new.atoms
            new_terms[frozenset(atoms)].append(inter_new)

        for atoms, ref_interactions in ref_terms.items():
            new_interactions = new_terms[atoms]
            for ref_inter in ref_interactions:
                print(ref_inter)
                for new_inter in new_interactions:
                    if _interaction_equal(ref_inter, new_inter, inter_type):
                        break
                else:
                    assert False

def compare_itp(filename1, filename2):
    """
    Asserts that two itps are functionally identical
    """
    dummy_ff = ForceField(name='dummy')
    with open(filename1) as fn1:
        vermouth.gmx.read_itp(fn1, dummy_ff)
    dummy_ff2 = ForceField(name='dummy')
    with open(filename2) as fn2:
        vermouth.gmx.read_itp(fn2, dummy_ff2)
    for block in dummy_ff2.blocks.values():
        block._force_field = dummy_ff
    assert set(dummy_ff.blocks.keys()) == set(dummy_ff2.blocks.keys())
    for name in dummy_ff.blocks:
        block1 = dummy_ff.blocks[name]
        block2 = dummy_ff2.blocks[name]
        assert_equal_blocks(block1, block2)


def compare_pdb(filename1, filename2):
    """
    Asserts that two pdbs are functionally identical
    """
    pdb1 = vermouth.pdb.read_pdb(filename1)
    pdb2 = vermouth.pdb.read_pdb(filename2)
    assert len(pdb1) == len(pdb2)
    for mol1, mol2 in zip(pdb1, pdb2):
        for mol in (mol1, mol2):
            for n_idx in mol:
                node = mol.nodes[n_idx]
                if 'position' in node and node['atomname'] in ('SCN', 'SCP'):
                    # Charge dummies get placed randomly, which complicated
                    # comparisons to no end.
                    # These will be caught by the distances in the edges instead.
                    del node['position']

        assert_equal_blocks(mol1, mol2)


COMPARERS = {'.itp': compare_itp,
             '.pdb': compare_pdb}


def _interaction_equal(interaction1, interaction2, inter_type):
    """
    Returns True if interaction1 == interaction2, ignoring rounding errors in
    interaction parameters.
    """
    p1 = list(map(str, interaction1.parameters))
    p2 = list(map(str, interaction2.parameters))
    a1 = list(interaction1.atoms)
    a2 = list(interaction2.atoms)


    if p1 != p2:
        return False

    if interaction1.meta != interaction2.meta:
        return False

    if inter_type in ["constraints", "bonds", "exclusions", "pairs"]:
        a1.sort()
        a2.sort()
        return a1 == a2

    elif inter_type in ["impropers", "dihedrals"]:
        if a1 == a2:
            return True
        a1.reverse()
        if a1 == a2:
            return True
        else:
            print(a1, a2)

    elif inter_type in ["angles"]:
        return a1[1] == a2[1] and frozenset([a1[0], a1[2]]) == frozenset([a2[0], a2[2]])

    return False

@pytest.mark.parametrize("library, polymer", [
     ['2016H66', 'PP'],
     ['2016H66', 'C12E4'],
     ['2016H66', 'PE'],
     ['2016H66', 'PVA'],
     ['2016H66', 'PMA'],
     ['2016H66', 'PS'],
     ['gromos53A6', 'P3HT'],
     ['oplsaaLigParGen', 'PEO'],
     ['oplsaaLigParGen', 'PTMA'],
     ['martini3', 'PDMS'],
     ['martini3', 'PROT'],
     ['martini3', 'PEO'],
     ['martini3', 'PS'],
     ['martini3', 'PE'],
     ['martini3', 'DEX'],
     ['martini3', 'CEL'],
     ['martini3', 'P3HT'],
     ['martini3', 'PPE'],
     ['martini3', 'PTMA'],
<<<<<<< HEAD
     ['ibi_gbcg','PTMA'],
=======
     ['ibi_cgm3', 'PTMA'],
>>>>>>> dddbc16a
     ['martini2', 'PEO'],
     ['martini2', 'PS'],
     ['martini2', 'PEL'],
     ['martini2', 'PEO_PE'],
     ['martini2', 'ssDNA'],
     ['parmbsc1', 'DNA'],
     ['parmbsc1', 'dsDNA'],
  # -> proteins?
])
def test_integration_protein(tmp_path, monkeypatch, library, polymer):
    """
    Runs tests on the library by executing the contents of the file `command` in
    the folder libname/polymer, and tests whether the contents of the produced
    files are the same as the reference files. The comparison of the files is
    governed by `COMPARERS`.

    Parameters
    ----------
    tmp_path
    library: str
    polymer: str
    """
    monkeypatch.chdir(tmp_path)
    data_path = Path(PATTERN.format(path=INTEGRATION_DATA, library=library, polymer=polymer))

    with open(str(data_path / 'command')) as cmd_file:
        command = cmd_file.read().strip()

    assert command  # Defensive
    command = shlex.split(command)
    result = [sys.executable]
    for token in command:
        if token.startswith('polyply'):
            result.append(str(POLYPLY))
        elif token.startswith('.'):
            result.append(str(data_path / token))
        else:
            result.append(token)

    command = result

    # read the citations that are expected
    # citations = []
    # with open(str(data_path/'citation')) as cite_file:
    #     for line in cite_file:
    #         citations.append(line.strip())

    proc = subprocess.run(command, cwd='.', timeout=60, check=False,
                          stdout=subprocess.PIPE,
                          stderr=subprocess.PIPE,
                          universal_newlines=True)
    exit_code = proc.returncode
    if exit_code:
        #print(proc.stdout)
        #print(proc.stderr)
        assert not exit_code

    # check if strdout has citations in string
    #for citation in citations:
    #    assert citation in proc.stderr

    files = list(tmp_path.iterdir())

    assert files
    assert list(tmp_path.glob('*.itp')), files

    for new_file in tmp_path.iterdir():
        filename = new_file.name
        reference_file = data_path/filename
        assert reference_file.is_file()
        ext = new_file.suffix.lower()
        if ext in COMPARERS:
            COMPARERS[ext](str(reference_file), str(new_file))<|MERGE_RESOLUTION|>--- conflicted
+++ resolved
@@ -189,11 +189,8 @@
      ['martini3', 'P3HT'],
      ['martini3', 'PPE'],
      ['martini3', 'PTMA'],
-<<<<<<< HEAD
-     ['ibi_gbcg','PTMA'],
-=======
      ['ibi_cgm3', 'PTMA'],
->>>>>>> dddbc16a
+     ['ibi_gbcg', 'PTMA'],
      ['martini2', 'PEO'],
      ['martini2', 'PS'],
      ['martini2', 'PEL'],
