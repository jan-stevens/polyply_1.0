# Copyright 2018 University of Groningen
#
# Licensed under the Apache License, Version 2.0 (the "License");
# you may not use this file except in compliance with the License.
# You may obtain a copy of the License at
#
#    http://www.apache.org/licenses/LICENSE-2.0
#
# Unless required by applicable law or agreed to in writing, software
# distributed under the License is distributed on an "AS IS" BASIS,
# WITHOUT WARRANTIES OR CONDITIONS OF ANY KIND, either express or implied.
# See the License for the specific language governing permissions and
# limitations under the License.
"""
Test that force field files are properly read.
"""
# TODO
# linting and more unit tests

import textwrap
import pytest
import networkx as nx
import vermouth.forcefield
import vermouth.ffinput
import polyply.src.meta_molecule
import polyply.src.map_to_molecule
import polyply.src.parsers
import polyply.src.apply_links
from polyply.src.meta_molecule import (MetaMolecule, Monomer)
from polyply.src.apply_links import MatchError


class TestApplyLinks:
    @staticmethod
    @pytest.mark.parametrize('edges, orders, node, result', (
        # all ids and within graph
        ([(0, 1), (1, 2)],
         [0, 0, 1, 1],
         1,
         [[1, 1, 2, 2]]),
        # all ids but one not in grpah
        ([(0, 1), (1, 2)],
         [0, 1, 2, 3],
         0,
         [[0, 1, 2, 3]]),
        # some basic incl. '>'
        ([(0, 1), (1, 2)],
         [0, '>', '>'],
         0,
         [[0, 1, 1], [0, 2, 2]]),
        # linear and some ids some '>'
        ([(0, 1), (1, 2)],
         [0, '>', '>>'],
         0,
         [[0, 1, 2]]),
        ([(0, 1), (1, 2), (2, 3), (3, 4)],
         [0, '<', '>'],
         2,
         [[2, 1, 3], [2, 1, 4], [2, 0, 3],
          [2, 0, 4]]),
    ))
    def test_orders_to_paths(edges, orders, node, result):
        graph = nx.Graph()
        graph.add_edges_from(edges)
        paths = polyply.src.apply_links._orders_to_paths(graph, orders, node)
        assert paths == result

    @staticmethod
    def test_orders_to_paths_error():
        graph = nx.Graph()
        graph.add_edges_from([(0, 1), (1, 2)])
        with pytest.raises(IOError):
            polyply.src.apply_links._orders_to_paths(graph, [1, '*'], 0)

    @staticmethod
    @pytest.mark.parametrize('edges, orders, node, ref_edges', (
        # all ids and within graph
        ([(0, 1), (1, 2)],
         [0, 0, 1, 1],
         1,
         [[(1, 2)]]),
        # all ids but one not in grpah
        ([(0, 1), (1, 2)],
         [0, 1, 2, 3],
         0,
         [[(0, 1), (1, 2), (2, 3)]]),
        # linear and some ids some '>'
        ([(0, 1), (1, 2)],
         [0, '>', '>>'],
         0,
         [[(0, 1), (1, 2)], [(0, 2)]])
    ))
    def test_gen_link_fragments(edges, orders, node, ref_edges):
        graph = nx.Graph()
        graph.add_edges_from(edges)
        result_graph, _ = polyply.src.apply_links.gen_link_fragments(
            graph, orders, node)
        for graph in result_graph:
            assert list(graph.edges) in ref_edges

    @staticmethod
    @pytest.mark.parametrize('lines, ref_ids', (
        ("""[ moleculetype ]
        ; name nexcl.
        PEO         1
        ;
        [ atoms ]
        1  SN1a    1   PEO   CO1  1   0.000  45
        [ link ]
        resname "PEO"
        [ bonds ]
        CO1 +CO1 params""",
         [[1, 2], [2, 3], [3, 4], [4, 5]]),
        ("""[ moleculetype ]
        ; name nexcl.
        PEO         1
        ;
        [ atoms ]
        1  SN1a    1   PEO   CO1  1   0.000  45
        [ link ]
        resname "PEO"
        [ angles ]
        CO1 +CO1 ++CO1""",
         [[1, 2, 3], [2, 3, 4], [3, 4, 5], [4, 5, 6]]),
        ("""[ moleculetype ]
        ; name nexcl.
        PEO         1
        ;
        [ atoms ]
        1  SN1a    1   PEO   CO1  1   0.000  45
        [ link ]
        resname "PEO"
        [ dihedrals ]
        CO1 +CO1 >CO1 >>CO1""",
         [[1, 2, 2, 3], [1, 2, 2, 4], [1, 2, 3, 4], [2, 3, 3, 4], [2, 3, 3, 5],
          [2, 3, 4, 5], [3, 4, 4, 5]])
    ))
    def test_get_links(lines, ref_ids):
        lines = textwrap.dedent(lines).splitlines()
        force_field = vermouth.forcefield.ForceField(name='test_ff')
        vermouth.ffinput.read_ff(lines, force_field)
        meta_mol = MetaMolecule.from_monomer_seq_linear(
            force_field, [Monomer(resname="PEO", n_blocks=5)], "test")
        polyply.src.map_to_molecule.MapToMolecule().run_molecule(meta_mol)

        resids = []
        for edge in meta_mol.edges:
            _, ids = polyply.src.apply_links._get_links(meta_mol, edge)
            resids += ids
        assert resids == ref_ids

    @staticmethod
    @pytest.mark.parametrize('links, interactions, edges, idx, inttype',
         (("""
         [ link ]
         [ bonds ]
         BB +BB  1  0.350  1250
         """,
         [vermouth.molecule.Interaction(atoms=(0, 1),
                                        parameters=['1', '0.350', '1250'],
                                        meta={})],
         1,
         [1, 2],
         'bonds'),
         ("""
         [ link ]
         [ bonds ]
         BB   SC1   1  0.350  1250
         """,
         [vermouth.molecule.Interaction(atoms=(2, 3),
                                        parameters=['1', '0.350', '1250'],
                                        meta={})],
         1,
         [3, 3],
         'bonds'),
         ("""
         [ link ]
         [ angles ]
         BB  +BB  +SC1  1  125  250
         """,
        [vermouth.molecule.Interaction(atoms=(1, 2, 3),
                                       parameters=['1', '125', '250'],
                                       meta={})],
        2,
        [2, 3],
        'angles')
        ))
    def test_add_interaction_and_edge(links, interactions, edges, idx, inttype):
        lines = """
        [ moleculetype ]
        GLY  1
        [ atoms ]
        ;id  type resnr residu atom cgnr   charge
         1   SP2   1     GLY    BB     1      0
        [ moleculetype ]
        ALA  1
        [ atoms ]
        ;id  type resnr residu atom cgnr   charge
         1   SP2   1     ALA    BB     1      0
         2   SC2   1     ALA    SC1     1      0
        """
        lines = lines + links
        lines = textwrap.dedent(lines).splitlines()
        force_field = vermouth.forcefield.ForceField(name='test_ff')
        vermouth.ffinput.read_ff(lines, force_field)

        new_mol = force_field.blocks['GLY'].to_molecule()
        new_mol.merge_molecule(force_field.blocks['GLY'])
        new_mol.merge_molecule(force_field.blocks['ALA'])

        polyply.src.apply_links.apply_link_between_residues(
            new_mol, force_field.links[0], idx)
        assert new_mol.interactions[inttype] == interactions
        assert len(new_mol.edges) == edges

    @staticmethod
<<<<<<< HEAD
    @pytest.mark.parametrize('links, idx',
                             (
                                 (  # no match considering the order parameter
=======
    @pytest.mark.parametrize('links, idx',(
       (  # no match considering the order parameter
>>>>>>> 2c2cc9d2
                                     """
         [ link ]
         [ bonds ]
         BB   +BB  1  0.350  1250""",
<<<<<<< HEAD
                                     [1, 4],
                                 ),
                                 (  # no match due to incorrect atom name
=======
         [1, 4],
       ),
       (  # no match due to incorrect atom name
>>>>>>> 2c2cc9d2
                                     """
         [ link ]
         [ bonds ]
         BB   SC5   1  0.350  1250
         """,
<<<<<<< HEAD
                                     [3, 3])))
=======
        [3, 3])))
>>>>>>> 2c2cc9d2
    def test_link_failure(links, idx):
        lines = """
        [ moleculetype ]
        GLY  1
        [ atoms ]
        ;id  type resnr residu atom cgnr   charge
         1   SP2   1     GLY    BB     1      0
        [ moleculetype ]
        ALA  1
        [ atoms ]
        ;id  type resnr residu atom cgnr   charge
         1   SP2   1     ALA    BB     1      0
         2   SC2   1     ALA    SC1    1      0
        """
        lines = lines + links
        lines = textwrap.dedent(lines).splitlines()
        force_field = vermouth.forcefield.ForceField(name='test_ff')
        vermouth.ffinput.read_ff(lines, force_field)

        new_mol = force_field.blocks['GLY'].to_molecule()
        new_mol.merge_molecule(force_field.blocks['GLY'])
        new_mol.merge_molecule(force_field.blocks['ALA'])

        with pytest.raises(MatchError):
            polyply.src.apply_links.apply_link_between_residues(
                new_mol, force_field.links[0], idx)

    @staticmethod
<<<<<<< HEAD
    @pytest.mark.parametrize('links, interactions, edges, inttype',
                             (("""
         [ link ]
         [ molmeta ]
         by_atom_ID true
         [ bonds ]
         1   2  1  0.350  1250
         """,
                               [vermouth.molecule.Interaction(
                                   atoms=(0, 1), parameters=['1', '0.350', '1250'], meta={}),
                                ],
                                 1,
                                 'bonds'
                               ),
                                 ("""
         [ link ]
         [ molmeta ]
         by_atom_ID true
         [ angles ]
         2  3  4  1  125  250
         """,
                                  [vermouth.molecule.Interaction(
                                      atoms=(1, 2, 3), parameters=['1', '125', '250'], meta={})],
                                  2,
                                  'angles')
                              ))
=======
    @pytest.mark.parametrize('links, interactions, edges, inttype',(
       ("""
       [ link ]
       [ molmeta ]
       by_atom_ID true
       [ bonds ]
       1   2  1  0.350  1250
       """,
       [vermouth.molecule.Interaction(atoms=(0, 1),
                                      parameters=['1', '0.350', '1250'],
                                      meta={})],
       1,
       'bonds'
       ),
       ("""
       [ link ]
       [ molmeta ]
       by_atom_ID true
       [ angles ]
       2  3  4  1  125  250
       """,
       [vermouth.molecule.Interaction(atoms=(1, 2, 3),
                                      parameters=['1', '125', '250'],
                                      meta={})],
       2,
       'angles')
       ))
>>>>>>> 2c2cc9d2
    def test_add_explicit_link(links, interactions, edges, inttype):
        lines = """
        [ moleculetype ]
        GLY  1
        [ atoms ]
        ;id  type resnr residu atom cgnr   charge
         1   SP2   1     GLY    BB     1      0
        [ moleculetype ]
        ALA  1
        [ atoms ]
        ;id  type resnr residu atom cgnr   charge
         1   SP2   1     ALA    BB     1      0
         2   SC2   1     ALA    SC1     1      0
        """
        lines = lines + links
        lines = textwrap.dedent(lines).splitlines()
        force_field = vermouth.forcefield.ForceField(name='test_ff')
        vermouth.ffinput.read_ff(lines, force_field)

        new_mol = force_field.blocks['GLY'].to_molecule()
        new_mol.merge_molecule(force_field.blocks['GLY'])
        new_mol.merge_molecule(force_field.blocks['ALA'])

        polyply.src.apply_links.apply_explicit_link(
            new_mol, force_field.links[0])
        assert new_mol.interactions[inttype] == interactions
        assert len(new_mol.edges) == edges

    @staticmethod
    @pytest.mark.parametrize('links, error_type',
                             (("""
         [ link ]
         [ molmeta ]
         by_atom_ID true
         [ bonds ]
         BB  +BB  1  0.350  1250
         """,
                               ValueError
                               ),
                              ("""
         [ link ]
         [ molmeta ]
         by_atom_ID true
         [ angles ]
         1   8  1  125  250
         """,
                               IOError)
                              ))
    def test_explicit_link_failure(links, error_type):
        lines = """
        [ moleculetype ]
        GLY  1
        [ atoms ]
        ;id  type resnr residu atom cgnr   charge
         1   SP2   1     GLY    BB     1      0
        [ moleculetype ]
        ALA  1
        [ atoms ]
        ;id  type resnr residu atom cgnr   charge
         1   SP2   1     ALA    BB     1      0
         2   SC2   1     ALA    SC1    1      0
        """
        lines = lines + links
        lines = textwrap.dedent(lines).splitlines()
        force_field = vermouth.forcefield.ForceField(name='test_ff')
        vermouth.ffinput.read_ff(lines, force_field)

        new_mol = force_field.blocks['GLY'].to_molecule()
        new_mol.merge_molecule(force_field.blocks['GLY'])
        new_mol.merge_molecule(force_field.blocks['ALA'])

        with pytest.raises(error_type):
            polyply.src.apply_links.apply_explicit_link(
                new_mol, force_field.links[0])<|MERGE_RESOLUTION|>--- conflicted
+++ resolved
@@ -214,37 +214,21 @@
         assert len(new_mol.edges) == edges
 
     @staticmethod
-<<<<<<< HEAD
-    @pytest.mark.parametrize('links, idx',
-                             (
-                                 (  # no match considering the order parameter
-=======
     @pytest.mark.parametrize('links, idx',(
        (  # no match considering the order parameter
->>>>>>> 2c2cc9d2
                                      """
          [ link ]
          [ bonds ]
          BB   +BB  1  0.350  1250""",
-<<<<<<< HEAD
-                                     [1, 4],
-                                 ),
-                                 (  # no match due to incorrect atom name
-=======
          [1, 4],
        ),
        (  # no match due to incorrect atom name
->>>>>>> 2c2cc9d2
                                      """
          [ link ]
          [ bonds ]
          BB   SC5   1  0.350  1250
          """,
-<<<<<<< HEAD
-                                     [3, 3])))
-=======
         [3, 3])))
->>>>>>> 2c2cc9d2
     def test_link_failure(links, idx):
         lines = """
         [ moleculetype ]
@@ -273,34 +257,6 @@
                 new_mol, force_field.links[0], idx)
 
     @staticmethod
-<<<<<<< HEAD
-    @pytest.mark.parametrize('links, interactions, edges, inttype',
-                             (("""
-         [ link ]
-         [ molmeta ]
-         by_atom_ID true
-         [ bonds ]
-         1   2  1  0.350  1250
-         """,
-                               [vermouth.molecule.Interaction(
-                                   atoms=(0, 1), parameters=['1', '0.350', '1250'], meta={}),
-                                ],
-                                 1,
-                                 'bonds'
-                               ),
-                                 ("""
-         [ link ]
-         [ molmeta ]
-         by_atom_ID true
-         [ angles ]
-         2  3  4  1  125  250
-         """,
-                                  [vermouth.molecule.Interaction(
-                                      atoms=(1, 2, 3), parameters=['1', '125', '250'], meta={})],
-                                  2,
-                                  'angles')
-                              ))
-=======
     @pytest.mark.parametrize('links, interactions, edges, inttype',(
        ("""
        [ link ]
@@ -328,7 +284,6 @@
        2,
        'angles')
        ))
->>>>>>> 2c2cc9d2
     def test_add_explicit_link(links, interactions, edges, inttype):
         lines = """
         [ moleculetype ]
