<<<<<<< HEAD
from collections import (namedtuple, OrderedDict)
=======
# Copyright 2020 University of Groningen
#
# Licensed under the Apache License, Version 2.0 (the "License");
# you may not use this file except in compliance with the License.
# You may obtain a copy of the License at
#
#    http://www.apache.org/licenses/LICENSE-2.0
#
# Unless required by applicable law or agreed to in writing, software
# distributed under the License is distributed on an "AS IS" BASIS,
# WITHOUT WARRANTIES OR CONDITIONS OF ANY KIND, either express or implied.
# See the License for the specific language governing permissions and
# limitations under the License.

from collections import namedtuple
>>>>>>> c155dbdc
import json
import networkx as nx
from networkx.readwrite import json_graph
from vermouth.graph_utils import make_residue_graph
from polyply.src.parsers import read_polyply

Monomer = namedtuple('Monomer', 'resname, n_blocks')

class MetaMolecule(nx.Graph):
    """
    Graph that describes molecules at the residue level.
    """

    node_dict_factory = OrderedDict

    def __init__(self, *args, **kwargs):
        self.force_field = kwargs.pop('force_field', None)
        super().__init__(*args, **kwargs)
        self.molecule = None

    def add_monomer(self, current, resname, connections):
        """
        This method adds a single node and an unlimeted number
        of edges to an instance of :class::`MetaMolecule`. Note
        that matches may only refer to already existing nodes.
        But connections can be an empty list.
        """
        self.add_node(current, resname=resname)
        for edge in connections:
            if self.has_node(edge[0]) and self.has_node(edge[1]):
                self.add_edge(edge[0], edge[1])
            else:
                msg = ("Edge {} referes to nodes that currently do"
                       "not exist. Cannot add edge to unkown nodes.")
                raise IOError(msg.format(edge))

    def get_edge_resname(self, edge):
        return [self.nodes[edge[0]]["resname"],  self.nodes[edge[1]]["resname"]]

    @staticmethod
    def _block_graph_to_res_graph(block):
        """
        generate a residue graph from the nodes of `block`.

        Parameters
        -----------
        block: `:class:vermouth.molecule.Block`

        Returns
        -------
        :class:`nx.Graph`
        """
        res_graph = make_residue_graph(block, attrs=('resid', 'resname'))
        return res_graph

    @classmethod
    def from_monomer_seq_linear(cls, force_field, monomers, mol_name):
        """
        Constructs a meta graph for a linear molecule
        which is the default assumption from
        """

        meta_mol_graph = cls(force_field=force_field, name=mol_name)
        res_count = 0

        for monomer in monomers:
            trans = 0
            while trans < monomer.n_blocks:

                if res_count != 0:
                    connect = [(res_count-1, res_count)]
                else:
                    connect = []
                trans += 1

                meta_mol_graph.add_monomer(res_count, monomer.resname, connect)
                res_count += 1
        return meta_mol_graph

    @classmethod
    def from_json(cls, force_field, json_file, mol_name):
        """
        Constructs a :class::`MetaMolecule` from a json file
        using the networkx json package.
        """
        with open(json_file) as file_:
            data = json.load(file_)

        init_graph = nx.Graph(json_graph.node_link_graph(data))
        # we need to order the incoming graph and let's also
        # do the edges. Better safe than sorry.

        graph = nx.Graph(node_dict_factory=OrderedDict)
        nodes = list(init_graph.nodes)
        nodes.sort()

        for node in nodes:
            attrs = init_graph.nodes[node]
            graph.add_node(node, **attrs)

        for edge in init_graph.edges:
            list(edge).sort()
            graph.add_edge(edge[0], edge[1])

        meta_mol = cls(graph, force_field=force_field, mol_name=mol_name)
        return meta_mol

    @classmethod
    def from_itp(cls, force_field, itp_file, mol_name):
        """
        Constructs a :class::`MetaMolecule` from an itp file.
        """
        with open(itp_file) as file_:
            lines = file_.readlines()
            read_polyply(lines, force_field)

        graph = MetaMolecule._block_graph_to_res_graph(force_field.blocks[mol_name])
        meta_mol = cls(graph, force_field=force_field, mol_name=mol_name)
        meta_mol.molecule = force_field.blocks[mol_name].to_molecule()
        return meta_mol<|MERGE_RESOLUTION|>--- conflicted
+++ resolved
@@ -1,6 +1,3 @@
-<<<<<<< HEAD
-from collections import (namedtuple, OrderedDict)
-=======
 # Copyright 2020 University of Groningen
 #
 # Licensed under the Apache License, Version 2.0 (the "License");
@@ -14,9 +11,7 @@
 # WITHOUT WARRANTIES OR CONDITIONS OF ANY KIND, either express or implied.
 # See the License for the specific language governing permissions and
 # limitations under the License.
-
-from collections import namedtuple
->>>>>>> c155dbdc
+from collections import (namedtuple, OrderedDict)
 import json
 import networkx as nx
 from networkx.readwrite import json_graph
