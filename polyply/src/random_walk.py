# Copyright 2020 University of Groningen
#
# Licensed under the Apache License, Version 2.0 (the "License");
# you may not use this file except in compliance with the License.
# You may obtain a copy of the License at
#
#    http://www.apache.org/licenses/LICENSE-2.0
#
# Unless required by applicable law or agreed to in writing, software
# distributed under the License is distributed on an "AS IS" BASIS,
# WITHOUT WARRANTIES OR CONDITIONS OF ANY KIND, either express or implied.
# See the License for the specific language governing permissions and
# limitations under the License.

import random
import numpy as np
from numpy.linalg import norm
import networkx as nx
from .processor import Processor
from .linalg_functions import norm_sphere
from .linalg_functions import _vector_angle_degrees
from .graph_utils import neighborhood
"""
Processor implementing a random-walk to generate
coordinates for a meta-molecule.
"""


def pbc_complete(point, maxdim):
    """
    Wrap point around pbc conditions to keep
    points from being larger than the compontents of
    the maxdim vector. Note that all coodinates in
    polyply are definiet positive.

    Parameters:
    -----------
    point: np.ndarray
    maxdim: np.ndarray

    Returns:
    --------
    np.ndarray
    """
    return point % maxdim


def _take_step(vectors, step_length, coord, box):
    """
    Given a list of unit `vectors` choose one randomly,
    multiply it by the `step_length` and add to `coord`.

    Parameters
    ----------
    vectors: list[np.ndarray(n, 3)]
    step_length: float
    coord: np.ndarray(3)

    Returns
    -------
    np.ndarray(3)
        the new coordinate
    int
        the index of the vector choosen
    """
    index = random.randint(0, len(vectors) - 1)
    new_coord = coord + vectors[index] * step_length
    new_coord = pbc_complete(new_coord, box)
    return new_coord, index


def not_exceeds_max_dimensions(point, maxdim):
    """
    Check if point is within the compontents of
    the maxdim vector. Note that all coodinates in
    polyply are definiet positive.

    Parameters:
    -----------
    point: np.ndarray
    maxdim: np.ndarray

    Returns:
    --------
    bool
    """
    return np.all(point < maxdim) and np.all(point > np.array([0., 0., 0.]))

def is_restricted(point, old_point, node_dict):
    """
    The function checks, if the step `old_point` to
    `point` is in a direction as defined by a plane
    with normal and angle as set in the `node_dict`
    options with keyword rw_options. It is true
    if the direction vector point-old_point is
    pointing some max angle from the normal of the plane
    in the same direction as an angle specifies.
    To check we compute the signed angle of the vector
    `point`-`old_point` has with the plane defined
    by a normal and compare to the reference angle.
    The angle needs to have the same sign as angle
    and not be smaller in magnitude.

    Parameters:
    -----------
    point: np.ndarray
    old_point: np.ndarray
    node_dict:  dict["rw_options"][[np.ndarray, float]]
        dict with key rw_options containing a list of lists
        specifying a normal and an angle

    Returns:
    -------
    bool
    """

    if not "rw_options" in node_dict:
        return True

    normal, ref_angle = node_dict["rw_options"][0]
    # check condition 1
    sign = np.sign(np.dot(normal, point - old_point))
    if sign != np.sign(ref_angle):
        return False

    # check condition 2
    angle = _vector_angle_degrees(normal, point - old_point)
    if angle > np.abs(ref_angle):
        return False
    return True


def in_cylinder(point, parameters):
    """
    Assert if a point is within a cylinder or outside a
    cylinder as defined in paramters. Note the cylinder
    is z-aligned always.

    Parameters:
    -----------
    point: np.ndarray
        reference point
    parameters: abc.iteratable

    Returns:
    --------
    bool
    """
    in_out = parameters[0]
    diff = parameters[1] - point
    radius = norm(diff[:2])
    half_heigth = diff[2]
    if in_out == "in" and radius < parameters[2] and np.abs(half_heigth) < parameters[3]:
        return True
    elif in_out == "out" and (radius > parameters[2] or half_heigth > np.abs(parameters[3])):
        return True
    else:
        return False

def in_rectangle(point, parameters):
    """
    Assert if a point is within a rectangle or outside a
    rectangle as defined in paramters:

    Parameters:
    -----------
    point: np.ndarray
        reference point
    parameters: abc.iteratable

    Returns:
    --------
    bool
    """
    in_out = parameters[0]
    diff = parameters[1] - point
    check = [np.abs(dim) < max_dim for dim,
             max_dim in zip(diff, parameters[2:])]
    if in_out == "in" and not all(check):
        return False
    elif in_out == "out" and all(check):
        return False
    else:
        return True


def in_sphere(point, parameters):
    """
    Assert if a point is within a sphere or outside a
    sphere as defined in paramters:

    Parameters:
    -----------
    point: np.ndarray
        reference point
    parameters: abc.iteratable

    Returns:
    --------
    bool
    """
    in_out = parameters[0]
    r = norm(parameters[1] - point)
    if in_out == 'in' and r > parameters[2]:
        return False
    elif in_out == 'out' and r < parameters[2]:
        return False
    else:
        return True


# methods of geometrical restraints known to polyply
RESTRAINT_METHODS = {"cylinder": in_cylinder,
                     "rectangle": in_rectangle,
                     "sphere":  in_sphere}


def fulfill_geometrical_constraints(point, node_dict):
    """
    Assert if a point fulfills a geometrical constraint
    as defined by the "restraint" key in a dictionary.
    If there is no key "restraint" the function returns true.

    Parameters:
    -----------
    point: np.ndarray
        reference point

    node_dict: :class:ditc

    Returns:
    --------
    bool
    """
    if "restraints" not in node_dict:
        return True

    for restraint in node_dict['restraints']:
        restr_type = restraint[-1]
        if not RESTRAINT_METHODS[restr_type](point, restraint):
            return False

    return True


def _find_starting_node(meta_molecule):
    """
    Find the first node that has coordinates if there is
    otherwise return first node in list of nodes.
    """
    for node in meta_molecule.nodes:
        if "build" not in meta_molecule.nodes[node]:
            return node
    return next(iter(meta_molecule.nodes()))


class RandomWalk(Processor):
    """
    Add coordinates at the meta_molecule level
    through a random walk for all nodes which have
    build defined as true.
    """
    def __init__(self,
                 mol_idx,
                 nonbond_matrix,
                 start=np.array([0, 0, 0]),
                 step_fudge=0.8,
                 maxiter=80,
                 maxdim=None,
                 max_force=1e3,
                 vector_sphere=norm_sphere(5000),
                 start_node=None,
                 nrewind=5):

        self.mol_idx = mol_idx
        self.nonbond_matrix = nonbond_matrix
        self.start = start
        self.maxiter = maxiter
        self.maxdim = maxdim
        self.vector_sphere = vector_sphere
        self.success = False
        self.max_force = max_force
        self.step_fudge = step_fudge
        self.start_node = start_node
        self.nrewind = nrewind
        self.placed_nodes = []

    def _rewind(self, current_step):
        nodes = [node for _, node in self.placed_nodes[-self.nrewind:-1]]
        self.nonbond_matrix.remove_positions(self.mol_idx, nodes)
        step_count = self.placed_nodes[-self.nrewind][0]
        self.placed_nodes = self.placed_nodes[:-self.nrewind]
        return step_count

    def _is_overlap(self, point, node, nrexcl=1):
        neighbours = neighborhood(self.molecule, node, nrexcl)
        force_vect = self.nonbond_matrix.compute_force_point(point,
                                                             self.mol_idx,
                                                             node,
                                                             neighbours,
                                                             potential="LJ")
        return norm(force_vect) > self.max_force


    def checks_milestones(self,
                          current_node,
                          current_position,
                          fudge=0.7):

<<<<<<< HEAD
        if 'restraint' in self.molecule.nodes[current_node]:
            for restraint in self.molecule.nodes[current_node]['restraint']:
                graph_distance, max_path, ref_pos, distance = restraint
                if ref_pos[0] == 'node':
                    ref_pos = self.nonbond_matrix.get_point(self.mol_idx, ref_pos[1])
                else:
                    ref_pos = ref_pos[1]

                current_distance = self.nonbond_matrix.pbc_min_dist(current_position, ref_pos)


                if current_distance > graph_distance * step_length  + distance:
                    return False

                print(current_node, max_path, graph_distance)
                print(current_distance, distance/max_path * (max_path-graph_distance))
                if  current_distance < distance/max_path * (max_path-graph_distance):
=======
        if 'distance_restraints' in self.molecule.nodes[current_node]:
            for restraint in self.molecule.nodes[current_node]['distance_restraints']:
                ref_node, upper_bound, lower_bound = restraint
                ref_pos = self.nonbond_matrix.get_point(self.mol_idx, ref_node)
                current_distance = self.nonbond_matrix.pbc_min_dist(current_position, ref_pos)
                if current_distance > upper_bound:
                    return False

                if current_distance < lower_bound:
>>>>>>> 9cc96d8f
                    return False

        return True

    def update_positions(self, vector_bundle, current_node, prev_node):
        """
        Take an array of unit vectors `vector_bundle` and generate the coordinates
        for `current_node` by adding a random vector to the position of the previous
        node `prev_node`. The length of that vector is defined as 2 times the vdw-radius
        of the two nodes. The position is updated in place.

        Parameters
        ----------
        vector_bunde: np.ndarray(m,3)
        meta_molecule: :class:`polyply.src.meta_molecule.MetaMolecule`
        current_node: node_key[int, str]
        prev_node: node_key[int, str]
        topology: :class:`polyply.src.topology.Topology`
        maxiter: int
           maximum number of iterations
        """
        last_point = self.nonbond_matrix.get_point(self.mol_idx, prev_node)
        step_length = self.step_fudge * self.nonbond_matrix.get_interaction(self.mol_idx,
                                                                            self.mol_idx,
                                                                            prev_node,
                                                                            current_node)[0]
        step_count = 0
        while True:

            new_point, index = _take_step(vector_bundle, step_length, last_point, self.maxdim)
            if fulfill_geometrical_constraints(new_point, self.molecule.nodes[current_node])\
                and self.checks_milestones(current_node, new_point, step_length)\
                and is_restricted(new_point, last_point, self.molecule.nodes[current_node])\
                and not self._is_overlap(new_point, current_node):

                    self.nonbond_matrix.add_positions(new_point,
                                                      self.mol_idx,
                                                      current_node,
                                                      start=False)
                    return True

            elif step_count == self.maxiter:
                return False

            else:
                step_count += 1
                vector_bundle = np.delete(vector_bundle, index, axis=0)

    def _random_walk(self, meta_molecule):
        """
        Perform a random_walk to build positions for a meta_molecule, if
        no position is present for an atom.

        Parameters
        ----------
        meta_molecule:  :class:`polyply.src.meta_molecule.MetaMolecule`
        """
        if not self.start_node:
            first_node = _find_starting_node(meta_molecule)
        else:
            first_node = self.start_node

        if "position" not in meta_molecule.nodes[first_node]:
            constrained = fulfill_geometrical_constraints(self.start,
                                                          self.molecule.nodes[first_node])

            if constrained and not self._is_overlap(self.start, first_node):
                self.nonbond_matrix.add_positions(self.start,
                                                  self.mol_idx,
                                                  first_node,
                                                  start=True)
                self.success = True
            else:
                self.success = False
                return

        vector_bundle = self.vector_sphere.copy()
        count = 0
        path = list(nx.dfs_edges(meta_molecule, source=first_node))
        step_count = 0
        while step_count < len(path):
            prev_node, current_node = path[step_count]

            if not meta_molecule.nodes[current_node]["build"]:
                step_count += 1
                continue

            status = self.update_positions(vector_bundle,
                                           current_node,
                                           prev_node)
            self.success = status
            self.placed_nodes.append((step_count, current_node))

            # in principle this count here is not needed, however,
            # we need to check the performance in terms of strucutre
            # generation before doing any adjustments here
            if not self.success and count < self.maxiter:
                if len(self.placed_nodes) < self.nrewind+1:
                    return
                step_count = self._rewind(step_count)
            elif not self.success:
                return
            else:
                count = 0
                step_count += 1

            count += 1

    def run_molecule(self, meta_molecule):
        """
        Perform the random walk for a single molecule.
        """
        self.molecule = meta_molecule
        self._random_walk(meta_molecule)
        return meta_molecule<|MERGE_RESOLUTION|>--- conflicted
+++ resolved
@@ -307,35 +307,16 @@
                           current_position,
                           fudge=0.7):
 
-<<<<<<< HEAD
-        if 'restraint' in self.molecule.nodes[current_node]:
-            for restraint in self.molecule.nodes[current_node]['restraint']:
-                graph_distance, max_path, ref_pos, distance = restraint
-                if ref_pos[0] == 'node':
-                    ref_pos = self.nonbond_matrix.get_point(self.mol_idx, ref_pos[1])
-                else:
-                    ref_pos = ref_pos[1]
-
-                current_distance = self.nonbond_matrix.pbc_min_dist(current_position, ref_pos)
-
-
-                if current_distance > graph_distance * step_length  + distance:
-                    return False
-
-                print(current_node, max_path, graph_distance)
-                print(current_distance, distance/max_path * (max_path-graph_distance))
-                if  current_distance < distance/max_path * (max_path-graph_distance):
-=======
         if 'distance_restraints' in self.molecule.nodes[current_node]:
             for restraint in self.molecule.nodes[current_node]['distance_restraints']:
                 ref_node, upper_bound, lower_bound = restraint
                 ref_pos = self.nonbond_matrix.get_point(self.mol_idx, ref_node)
                 current_distance = self.nonbond_matrix.pbc_min_dist(current_position, ref_pos)
+
                 if current_distance > upper_bound:
                     return False
 
                 if current_distance < lower_bound:
->>>>>>> 9cc96d8f
                     return False
 
         return True
