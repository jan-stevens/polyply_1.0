--- conflicted
+++ resolved
@@ -74,16 +74,13 @@
                            help='A linear sequence of residue names.')
     seq_group.add_argument('-seqf', dest='seq_file', type=Path,
                            help='A graph input file (JSON|TXT|FASTA|IG)')
-<<<<<<< HEAD
+    dna_group = parser_gen_itp.add_argument_group('DNA specifc options')
+    dna_group.add_argument('-dsdna', dest='dsdna', action='store_true',
+                           help='complement single sequence to dsDNA sequence')
     protein_termini_group = parser_gen_itp.add_argument_group('Protein termini group')
     protein_termini_group.add_argument('-ter', dest='ter', action='store_true',
                                        help='patch termini with correct parameters'
                                        )
-=======
-    dna_group = parser_gen_itp.add_argument_group('DNA specifc options')
-    dna_group.add_argument('-dsdna', dest='dsdna', action='store_true',
-                           help='complement single sequence to dsDNA sequence')
->>>>>>> 21500444
 
     parser_gen_itp.set_defaults(func=gen_itp)
 
